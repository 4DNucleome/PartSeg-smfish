--- conflicted
+++ resolved
@@ -23,12 +23,7 @@
     strategy:
       matrix:
         platform: [ubuntu-latest, windows-latest, macos-latest]
-<<<<<<< HEAD
         python-version: ['3.10', '3.11', '3.12']
-=======
-        python-version: ['3.9', '3.10', '3.12']
->>>>>>> 9c331f98
-
     steps:
       - uses: actions/checkout@v3
 
